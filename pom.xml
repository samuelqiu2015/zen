<?xml version="1.0" encoding="UTF-8"?>
<!--
  ~ Licensed to the Apache Software Foundation (ASF) under one or more
  ~ contributor license agreements.  See the NOTICE file distributed with
  ~ this work for additional information regarding copyright ownership.
  ~ The ASF licenses this file to You under the Apache License, Version 2.0
  ~ (the "License"); you may not use this file except in compliance with
  ~ the License.  You may obtain a copy of the License at
  ~
  ~    http://www.apache.org/licenses/LICENSE-2.0
  ~
  ~ Unless required by applicable law or agreed to in writing, software
  ~ distributed under the License is distributed on an "AS IS" BASIS,
  ~ WITHOUT WARRANTIES OR CONDITIONS OF ANY KIND, either express or implied.
  ~ See the License for the specific language governing permissions and
  ~ limitations under the License.
  -->
<project xmlns="http://maven.apache.org/POM/4.0.0" xmlns:xsi="http://www.w3.org/2001/XMLSchema-instance"
         xsi:schemaLocation="http://maven.apache.org/POM/4.0.0 http://maven.apache.org/xsd/maven-4.0.0.xsd">
  <modelVersion>4.0.0</modelVersion>
  <parent>
    <groupId>org.sonatype.oss</groupId>
    <artifactId>oss-parent</artifactId>
    <version>9</version>
  </parent>
  <groupId>com.github.cloudml.zen</groupId>
  <artifactId>zen-parent_2.10</artifactId>
  <version>0.3-SNAPSHOT</version>
  <packaging>pom</packaging>
  <name>Zen Project Parent POM</name>
  <url>https://github.com/cloudml/zen/</url>
  <licenses>
    <license>
      <name>Apache 2.0 License</name>
      <url>http://www.apache.org/licenses/LICENSE-2.0.html</url>
      <distribution>repo</distribution>
    </license>
  </licenses>
  <scm>
    <connection>scm:git:git@github.com:cloudml/zen.git</connection>
    <developerConnection>scm:git:git@github.com:cloudml/zen.git</developerConnection>
    <url>scm:git:git@github.com:cloudml/zen.git</url>
    <tag>HEAD</tag>
  </scm>
  <developers>
    <developer>
      <id>witgo</id>
      <name>GuoQiang Li</name>
      <email>witgo@foxmail.com</email>
      <url>https://github.com/witgo</url>
    </developer>
  </developers>
  <modules>
    <module>assembly</module>
    <module>ml</module>
    <module>examples</module>
  </modules>
  <properties>
    <project.build.sourceEncoding>UTF-8</project.build.sourceEncoding>
    <project.reporting.outputEncoding>UTF-8</project.reporting.outputEncoding>
    <spark.version>1.6.0</spark.version>
    <hadoop.version>2.6.0</hadoop.version>
    <scala.macros.version>2.0.1</scala.macros.version>
    <java.version>1.6</java.version>
<<<<<<< HEAD
    <scala.version>2.10.6</scala.version>
=======
    <maven.version>3.3.3</maven.version>
    <scala.version>2.10.4</scala.version>
>>>>>>> 79458712
    <scala.binary.version>2.10</scala.binary.version>
    <commons.math3.version>3.4.1</commons.math3.version>
    <PermGen>64m</PermGen>
    <MaxPermGen>512m</MaxPermGen>
    <CodeCacheSize>512m</CodeCacheSize>
    <zen.test.home>${session.executionRootDirectory}</zen.test.home>
  </properties>
  <prerequisites>
    <maven>${maven.version}</maven>
  </prerequisites>

  <dependencyManagement>
    <dependencies>
      <dependency>
        <groupId>org.scala-lang</groupId>
        <artifactId>scala-compiler</artifactId>
        <version>${scala.version}</version>
      </dependency>
      <dependency>
        <groupId>org.scala-lang</groupId>
        <artifactId>scala-reflect</artifactId>
        <version>${scala.version}</version>
      </dependency>
      <dependency>
        <groupId>org.scala-lang</groupId>
        <artifactId>scala-library</artifactId>
        <version>${scala.version}</version>
      </dependency>
      <dependency>
        <groupId>org.scala-lang</groupId>
        <artifactId>scala-actors</artifactId>
        <version>${scala.version}</version>
      </dependency>
      <dependency>
        <groupId>org.scala-lang</groupId>
        <artifactId>scalap</artifactId>
        <version>${scala.version}</version>
      </dependency>

      <dependency>
        <groupId>org.apache.spark</groupId>
        <artifactId>spark-mllib_${scala.binary.version}</artifactId>
        <version>${spark.version}</version>
        <scope>provided</scope>
      </dependency>
      <dependency>
        <groupId>org.apache.spark</groupId>
        <artifactId>spark-core_${scala.binary.version}</artifactId>
        <version>${spark.version}</version>
        <scope>provided</scope>
      </dependency>
      <dependency>
        <groupId>org.apache.hadoop</groupId>
        <artifactId>hadoop-client</artifactId>
        <version>${hadoop.version}</version>
        <scope>provided</scope>
      </dependency>
      <dependency>
        <groupId>org.scalanlp</groupId>
        <artifactId>breeze_${scala.binary.version}</artifactId>
        <version>0.11.2</version>
        <exclusions>
          <!-- This is included as a compile-scoped dependency by jtransforms, which is
               a dependency of breeze. -->
          <exclusion>
            <groupId>junit</groupId>
            <artifactId>junit</artifactId>
          </exclusion>
          <exclusion>
            <groupId>org.apache.commons</groupId>
            <artifactId>commons-math3</artifactId>
          </exclusion>
        </exclusions>
      </dependency>
      <dependency>
        <groupId>org.apache.commons</groupId>
        <artifactId>commons-math3</artifactId>
        <version>${commons.math3.version}</version>
      </dependency>
      <!-- test -->
      <dependency>
        <groupId>org.scalatest</groupId>
        <artifactId>scalatest_${scala.binary.version}</artifactId>
        <version>2.2.1</version>
        <scope>test</scope>
      </dependency>
      <dependency>
        <groupId>org.mockito</groupId>
        <artifactId>mockito-all</artifactId>
        <version>1.9.0</version>
        <scope>test</scope>
      </dependency>
      <dependency>
        <groupId>org.scalacheck</groupId>
        <artifactId>scalacheck_${scala.binary.version}</artifactId>
        <version>1.11.3</version>
        <scope>test</scope>
      </dependency>
      <dependency>
        <groupId>junit</groupId>
        <artifactId>junit</artifactId>
        <version>4.10</version>
        <scope>test</scope>
      </dependency>
      <dependency>
        <groupId>com.novocode</groupId>
        <artifactId>junit-interface</artifactId>
        <version>0.10</version>
        <scope>test</scope>
      </dependency>
    </dependencies>
  </dependencyManagement>

  <profiles>
    <profile>
      <id>java-1.7</id>
      <properties>
        <java.version>1.7</java.version>
      </properties>
    </profile>
    <profile>
      <id>hadoop-2.4</id>
      <properties>
        <hadoop.version>2.4.0</hadoop.version>
        <avro.mapred.classifier>hadoop2</avro.mapred.classifier>
      </properties>
    </profile>
    <profile>
      <id>scala-2.10</id>
      <activation>
        <property><name>!scala-2.11</name></property>
      </activation>
      <properties>
        <scala.version>2.10.6</scala.version>
        <scala.binary.version>2.10</scala.binary.version>
      </properties>
    </profile>
    <profile>
      <id>scala-2.11</id>
      <activation>
        <property>
          <name>scala-2.11</name>
        </property>
      </activation>
      <properties>
        <scala.version>2.11.7</scala.version>
        <scala.binary.version>2.11</scala.binary.version>
      </properties>
    </profile>
    <profile>
      <id>sonatype-oss-release</id>
      <distributionManagement>
        <snapshotRepository>
          <id>sonatype-nexus-snapshots</id>
          <url>https://oss.sonatype.org/content/repositories/snapshots</url>
        </snapshotRepository>
        <repository>
          <id>sonatype-nexus-staging</id>
          <url>https://oss.sonatype.org/service/local/staging/deploy/maven2/</url>
        </repository>
      </distributionManagement>
      <build>
        <plugins>
          <!-- Javadoc -->
          <plugin>
            <groupId>org.apache.maven.plugins</groupId>
            <artifactId>maven-javadoc-plugin</artifactId>
            <version>2.9.1</version>
            <executions>
              <execution>
                <phase>package</phase>
                <goals>
                  <goal>jar</goal>
                </goals>
              </execution>
            </executions>
          </plugin>
          <plugin>
            <groupId>org.apache.maven.plugins</groupId>
            <artifactId>maven-gpg-plugin</artifactId>
            <version>1.5</version>
            <executions>
              <execution>
                <id>sign-artifacts</id>
                <phase>verify</phase>
                <goals>
                  <goal>sign</goal>
                </goals>
              </execution>
            </executions>
          </plugin>
          <plugin>
            <groupId>org.sonatype.plugins</groupId>
            <artifactId>nexus-staging-maven-plugin</artifactId>
            <version>1.6.3</version>
            <extensions>true</extensions>
            <configuration>
              <serverId>sonatype-nexus-staging</serverId>
              <nexusUrl>https://oss.sonatype.org/</nexusUrl>
              <autoReleaseAfterClose>true</autoReleaseAfterClose>
            </configuration>
          </plugin>
        </plugins>
      </build>
    </profile>
  </profiles>
  <build>
    <pluginManagement>
      <plugins>
        <plugin>
          <groupId>org.apache.maven.plugins</groupId>
          <artifactId>maven-deploy-plugin</artifactId>
          <configuration>
            <skip>true</skip>
          </configuration>
        </plugin>
        <plugin>
          <groupId>org.apache.maven.plugins</groupId>
          <artifactId>maven-install-plugin</artifactId>
          <configuration>
            <skip>true</skip>
          </configuration>
        </plugin>
        <plugin>
          <groupId>org.apache.maven.plugins</groupId>
          <artifactId>maven-enforcer-plugin</artifactId>
          <version>1.4</version>
          <executions>
            <execution>
              <id>enforce-versions</id>
              <goals>
                <goal>enforce</goal>
              </goals>
              <configuration>
                <rules>
                  <requireMavenVersion>
                    <version>${maven.version}</version>
                  </requireMavenVersion>
                  <requireJavaVersion>
                    <version>${java.version}</version>
                  </requireJavaVersion>
                </rules>
              </configuration>
            </execution>
          </executions>
        </plugin>
        <plugin>
          <groupId>org.codehaus.mojo</groupId>
          <artifactId>build-helper-maven-plugin</artifactId>
          <version>1.7</version>
        </plugin>
        <plugin>
          <groupId>net.alchim31.maven</groupId>
          <artifactId>scala-maven-plugin</artifactId>
          <version>3.2.2</version>
          <executions>
            <execution>
              <id>eclipse-add-source</id>
              <goals>
                <goal>add-source</goal>
              </goals>
            </execution>
            <execution>
              <id>scala-compile-first</id>
              <phase>process-resources</phase>
              <goals>
                <goal>compile</goal>
              </goals>
            </execution>
            <execution>
              <id>scala-test-compile-first</id>
              <phase>process-test-resources</phase>
              <goals>
                <goal>testCompile</goal>
              </goals>
            </execution>
            <execution>
              <id>attach-scaladocs</id>
              <phase>verify</phase>
              <goals>
                <goal>doc-jar</goal>
              </goals>
            </execution>
          </executions>
          <configuration>
            <scalaVersion>${scala.version}</scalaVersion>
            <recompileMode>incremental</recompileMode>
            <useZincServer>true</useZincServer>
            <args>
              <arg>-unchecked</arg>
              <arg>-deprecation</arg>
              <arg>-feature</arg>
            </args>
            <jvmArgs>
              <jvmArg>-Xms1024m</jvmArg>
              <jvmArg>-Xmx1024m</jvmArg>
              <jvmArg>-XX:PermSize=${PermGen}</jvmArg>
              <jvmArg>-XX:MaxPermSize=${MaxPermGen}</jvmArg>
              <jvmArg>-XX:ReservedCodeCacheSize=${CodeCacheSize}</jvmArg>
            </jvmArgs>
            <javacArgs>
              <javacArg>-source</javacArg>
              <javacArg>${java.version}</javacArg>
              <javacArg>-target</javacArg>
              <javacArg>${java.version}</javacArg>
            </javacArgs>
            <!-- The following plugin is required to use quasiquotes in Scala 2.10 and is used
                 by Spark SQL for code generation. -->
            <compilerPlugins>
              <compilerPlugin>
                <groupId>org.scalamacros</groupId>
                <artifactId>paradise_${scala.version}</artifactId>
                <version>${scala.macros.version}</version>
              </compilerPlugin>
            </compilerPlugins>
          </configuration>
        </plugin>
        <plugin>
          <groupId>org.apache.maven.plugins</groupId>
          <artifactId>maven-compiler-plugin</artifactId>
          <version>3.1</version>
          <configuration>
            <source>${java.version}</source>
            <target>${java.version}</target>
            <encoding>UTF-8</encoding>
            <maxmem>1024m</maxmem>
            <fork>true</fork>
          </configuration>
        </plugin>
        <plugin>
          <groupId>org.apache.maven.plugins</groupId>
          <artifactId>maven-surefire-plugin</artifactId>
          <version>2.18.1</version>
          <!-- Note config is repeated in scalatest config -->
          <configuration>
            <includes>
              <include>**/Test*.java</include>
              <include>**/*Test.java</include>
              <include>**/*TestCase.java</include>
              <include>**/*Suite.java</include>
            </includes>
            <reportsDirectory>${project.build.directory}/surefire-reports</reportsDirectory>
            <argLine>-Xmx4g -XX:MaxPermSize=${MaxPermGen} -XX:ReservedCodeCacheSize=512m</argLine>
            <environmentVariables>
              <!--
                Setting SPARK_DIST_CLASSPATH is a simple way to make sure any child processes
                launched by the tests have access to the correct test-time classpath.
              -->
              <SPARK_DIST_CLASSPATH>${test_classpath}</SPARK_DIST_CLASSPATH>
            </environmentVariables>
            <systemProperties>
              <zen.test.home>${session.executionRootDirectory}</zen.test.home>
              <java.awt.headless>true</java.awt.headless>
              <spark.test.home>${zen.test.home}</spark.test.home>
              <spark.testing>1</spark.testing>
              <spark.ui.enabled>false</spark.ui.enabled>
              <spark.ui.showConsoleProgress>false</spark.ui.showConsoleProgress>
              <spark.driver.allowMultipleContexts>true</spark.driver.allowMultipleContexts>
            </systemProperties>
            <failIfNoTests>false</failIfNoTests>
          </configuration>
        </plugin>
        <plugin>
          <groupId>org.scalatest</groupId>
          <artifactId>scalatest-maven-plugin</artifactId>
          <version>1.0</version>
          <configuration>
            <reportsDirectory>${project.build.directory}/scalatest-reports</reportsDirectory>
            <junitxml>.</junitxml>
<<<<<<< HEAD
            <filereports>ToonaTestSuite.txt</filereports>
            <argLine>-Xmx3g -XX:ReservedCodeCacheSize=512m</argLine>
=======
            <filereports>${project.build.directory}/ToonaTestSuite.txt</filereports>
            <argLine>-Xmx4g -XX:MaxPermSize=${MaxPermGen} -XX:ReservedCodeCacheSize=512m</argLine>
>>>>>>> 79458712
            <stderr/>
            <environmentVariables>
              <!--
                Setting SPARK_DIST_CLASSPATH is a simple way to make sure any child processes
                launched by the tests have access to the correct test-time classpath.
              -->
              <SPARK_DIST_CLASSPATH>${test_classpath}</SPARK_DIST_CLASSPATH>
            </environmentVariables>
            <systemProperties>
              <zen.test.home>${session.executionRootDirectory}</zen.test.home>
              <java.awt.headless>true</java.awt.headless>
              <spark.test.home>${zen.test.home}</spark.test.home>
              <spark.testing>1</spark.testing>
              <spark.ui.enabled>false</spark.ui.enabled>
              <spark.ui.showConsoleProgress>false</spark.ui.showConsoleProgress>
              <spark.driver.allowMultipleContexts>true</spark.driver.allowMultipleContexts>
            </systemProperties>
          </configuration>
          <executions>
            <execution>
              <id>test</id>
              <goals>
                <goal>test</goal>
              </goals>
            </execution>
          </executions>
        </plugin>
        <plugin>
          <groupId>org.apache.maven.plugins</groupId>
          <artifactId>maven-jar-plugin</artifactId>
          <version>2.4</version>
        </plugin>
        <plugin>
          <groupId>org.apache.maven.plugins</groupId>
          <artifactId>maven-antrun-plugin</artifactId>
          <version>1.7</version>
        </plugin>
        <plugin>
          <groupId>org.apache.maven.plugins</groupId>
          <artifactId>maven-source-plugin</artifactId>
          <version>2.2.1</version>
          <configuration>
            <attach>true</attach>
          </configuration>
          <executions>
            <execution>
              <id>create-source-jar</id>
              <goals>
                <goal>jar-no-fork</goal>
              </goals>
            </execution>
          </executions>
        </plugin>
        <plugin>
          <groupId>org.apache.maven.plugins</groupId>
          <artifactId>maven-shade-plugin</artifactId>
          <version>2.2</version>
          <configuration>
            <shadedArtifactAttached>false</shadedArtifactAttached>
            <artifactSet>
              <includes>
                <!--<include>org.scalanlp:breeze_${scala.binary.version}</include>-->
                <!--<include>org.scalanlp:breeze-macros_${scala.binary.version}</include>-->
                <include>org.apache.commons:commons-math3</include>
              </includes>
            </artifactSet>
            <relocations>
              <!--<relocation>-->
                <!--<pattern>breeze</pattern>-->
                <!--<shadedPattern>com.github.cloudml.shaded.breeze</shadedPattern>-->
                <!--<includes>-->
                  <!--<include>breeze.**</include>-->
                <!--</includes>-->
              <!--</relocation>-->
              <relocation>
                <pattern>org.apache.commons.math3</pattern>
                <shadedPattern>com.github.cloudml.shaded.math3</shadedPattern>
                <includes>
                  <include>org.apache.commons.math3.**</include>
                </includes>
              </relocation>
            </relocations>
          </configuration>
          <executions>
            <execution>
              <phase>package</phase>
              <goals>
                <goal>shade</goal>
              </goals>
            </execution>
          </executions>
        </plugin>
      </plugins>
    </pluginManagement>

    <plugins>
      <plugin>
        <groupId>org.scalastyle</groupId>
        <artifactId>scalastyle-maven-plugin</artifactId>
        <version>0.7.0</version>
        <configuration>
          <verbose>false</verbose>
          <failOnViolation>true</failOnViolation>
          <includeTestSourceDirectory>false</includeTestSourceDirectory>
          <failOnWarning>false</failOnWarning>
          <sourceDirectory>${basedir}/src/main/scala</sourceDirectory>
          <testSourceDirectory>${basedir}/src/test/scala</testSourceDirectory>
          <configLocation>scalastyle-config.xml</configLocation>
          <outputFile>${basedir}/target/scalastyle-output.xml</outputFile>
          <outputEncoding>UTF-8</outputEncoding>
        </configuration>
        <executions>
          <execution>
            <phase>package</phase>
            <goals>
              <goal>check</goal>
            </goals>
          </execution>
        </executions>
      </plugin>
      <plugin>
        <groupId>org.apache.maven.plugins</groupId>
        <artifactId>maven-enforcer-plugin</artifactId>
      </plugin>
      <plugin>
        <groupId>org.codehaus.mojo</groupId>
        <artifactId>build-helper-maven-plugin</artifactId>
        <executions>
          <execution>
            <id>add-scala-sources</id>
            <phase>generate-sources</phase>
            <goals>
              <goal>add-source</goal>
            </goals>
            <configuration>
              <sources>
                <source>src/main/scala</source>
              </sources>
            </configuration>
          </execution>
          <execution>
            <id>add-scala-test-sources</id>
            <phase>generate-test-sources</phase>
            <goals>
              <goal>add-test-source</goal>
            </goals>
            <configuration>
              <sources>
                <source>src/test/scala</source>
              </sources>
            </configuration>
          </execution>
        </executions>
      </plugin>
      <plugin>
        <groupId>net.alchim31.maven</groupId>
        <artifactId>scala-maven-plugin</artifactId>
      </plugin>
      <plugin>
        <groupId>org.apache.maven.plugins</groupId>
        <artifactId>maven-source-plugin</artifactId>
      </plugin>
      <plugin>
        <groupId>org.apache.maven.plugins</groupId>
        <artifactId>maven-release-plugin</artifactId>
        <version>2.5</version>
        <configuration>
          <autoVersionSubmodules>true</autoVersionSubmodules>
          <useReleaseProfile>false</useReleaseProfile>
          <releaseProfiles>sonatype-oss-release</releaseProfiles>
          <goals>deploy</goals>
        </configuration>
      </plugin>
    </plugins>
  </build>

</project><|MERGE_RESOLUTION|>--- conflicted
+++ resolved
@@ -62,12 +62,8 @@
     <hadoop.version>2.6.0</hadoop.version>
     <scala.macros.version>2.0.1</scala.macros.version>
     <java.version>1.6</java.version>
-<<<<<<< HEAD
+    <maven.version>3.3.3</maven.version>
     <scala.version>2.10.6</scala.version>
-=======
-    <maven.version>3.3.3</maven.version>
-    <scala.version>2.10.4</scala.version>
->>>>>>> 79458712
     <scala.binary.version>2.10</scala.binary.version>
     <commons.math3.version>3.4.1</commons.math3.version>
     <PermGen>64m</PermGen>
@@ -437,13 +433,8 @@
           <configuration>
             <reportsDirectory>${project.build.directory}/scalatest-reports</reportsDirectory>
             <junitxml>.</junitxml>
-<<<<<<< HEAD
             <filereports>ToonaTestSuite.txt</filereports>
             <argLine>-Xmx3g -XX:ReservedCodeCacheSize=512m</argLine>
-=======
-            <filereports>${project.build.directory}/ToonaTestSuite.txt</filereports>
-            <argLine>-Xmx4g -XX:MaxPermSize=${MaxPermGen} -XX:ReservedCodeCacheSize=512m</argLine>
->>>>>>> 79458712
             <stderr/>
             <environmentVariables>
               <!--
